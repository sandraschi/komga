--- conflicted
+++ resolved
@@ -92,12 +92,8 @@
     "download_file": "Last ned fil",
     "file": "Fil",
     "format": "Format",
-<<<<<<< HEAD
+    "isbn": "ISBN",
     "navigation_within_readlist": "Navigasjon i leselisten: {name}",
-=======
-    "isbn": "ISBN",
-    "navigation_within_readlist": "Navigasjon i leselisten",
->>>>>>> 7c95fffc
     "read_book": "Les bok",
     "size": "Størrelse"
   },
